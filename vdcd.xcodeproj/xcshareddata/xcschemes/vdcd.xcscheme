--- conflicted
+++ resolved
@@ -76,11 +76,11 @@
             isEnabled = "NO">
          </CommandLineArgument>
          <CommandLineArgument
-<<<<<<< HEAD
+            argument = "--deviceid #424242"
+            isEnabled = "YES">
+         </CommandLineArgument>
+         <CommandLineArgument
             argument = "--mainloopstats 0"
-=======
-            argument = "--deviceid #424242"
->>>>>>> a4b77bc2
             isEnabled = "YES">
          </CommandLineArgument>
          <CommandLineArgument
