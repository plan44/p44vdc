--- conflicted
+++ resolved
@@ -60,11 +60,7 @@
     installSettings(DeviceSettingsPtr(new LightDeviceSettings(*this)));
     // - add simple single-channel light behaviour
     LightBehaviourPtr l = LightBehaviourPtr(new LightBehaviour(*this));
-<<<<<<< HEAD
-    l->setHardwareOutputConfig(outputFunction_dimmer, outputmode_gradual_positive, usage_undefined, false, -1);
-=======
     l->setHardwareOutputConfig(outputFunction_dimmer, outputmode_gradual, usage_undefined, false, -1);
->>>>>>> a342e301
     addBehaviour(l);
   }
   else if (analogIOType==analogio_rgbdimmer) {
@@ -112,11 +108,7 @@
     // - create climate control outout
     OutputBehaviourPtr ob = OutputBehaviourPtr(new ClimateControlBehaviour(*this));
     ob->setGroupMembership(group_roomtemperature_control, true); // put into room temperature control group by default, NOT into standard blue)
-<<<<<<< HEAD
-    ob->setHardwareOutputConfig(outputFunction_positional, outputmode_gradual_positive, usage_room, false, 0);
-=======
     ob->setHardwareOutputConfig(outputFunction_positional, outputmode_gradual, usage_room, false, 0);
->>>>>>> a342e301
     ob->setHardwareName("Valve, 0..100");
     addBehaviour(ob);
   }
@@ -289,6 +281,6 @@
   if (analogIOType==analogio_rgbdimmer)
     string_format_append(s, "\n- Color Dimmer with RGB outputs '%s', '%s', '%s'; White: '%s'", analogIO->getName().c_str(), analogIO2->getName().c_str(), analogIO3->getName().c_str(), analogIO4 ? analogIO4->getName().c_str() : "none");
   if (analogIOType==analogio_valve)
-    string_format_append(s, "\n- Heating Valve @ '%s'", analogIO->getName().c_str());
+    string_format_append(s, "\nHeating Valve @ '%s'", analogIO->getName().c_str());
   return s;
 }
