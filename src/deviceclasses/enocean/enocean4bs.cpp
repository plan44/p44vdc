--- conflicted
+++ resolved
@@ -622,12 +622,8 @@
 EnoceanA52001Handler::EnoceanA52001Handler(EnoceanDevice &aDevice) :
   inherited(aDevice),
   serviceState(service_idle),
-<<<<<<< HEAD
-  lastValvePos(50) // assume centered
-=======
   lastActualValvePos(50), // assume centered
   lastRequestedValvePos(50) // assume centered
->>>>>>> 609e916c
 {
 }
 
@@ -781,21 +777,6 @@
       // Special transformation in case valve is binary
       if (EEP_VARIANT(device.getEEProfile())==2) {
         // this valve can only adjust output by about 4k around the mechanically preset set point
-<<<<<<< HEAD
-        if (newValue>lastValvePos) {
-          // increase -> open to at least 51%
-          LOG(LOG_NOTICE, "- Binary valve: requested set point has increased from %d%% to %d%% -> open to 51%% or more", lastValvePos, newValue);
-          lastValvePos = newValue;
-          if (newValue<=50) newValue = 51;
-        }
-        else if (newValue<lastValvePos) {
-          // decrease -> close to at least 49%
-          LOG(LOG_NOTICE, "- Binary valve: requested set point has decreased from %d%% to %d%% -> close to 49%% or less", lastValvePos, newValue);
-          lastValvePos = newValue;
-          if (newValue>=50) newValue = 49;
-        }
-      }
-=======
         if (newValue>lastRequestedValvePos) {
           // increase -> open to at least 51%
           LOG(LOG_NOTICE, "- Binary valve: requested set point has increased from %d%% to %d%% -> open to 51%% or more", lastRequestedValvePos, newValue);
@@ -816,7 +797,6 @@
       }
       // remember last actually transmitted value
       lastActualValvePos = newValue;
->>>>>>> 609e916c
       // - DB3 is set point with range 0..100 (0..255 is only for temperature set point)
       data |= (newValue<<DB(3,0)); // insert data into DB(3,0..7)
       // - DB(1,3) is summer mode
