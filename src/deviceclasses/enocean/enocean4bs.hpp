--- conflicted
+++ resolved
@@ -178,12 +178,8 @@
       service_finish
     } serviceState;
 
-<<<<<<< HEAD
-    int8_t lastValvePos; ///< last calculated valve position (used to calculate output for binary valves like MD10-FTL)
-=======
     int8_t lastRequestedValvePos; ///< last valve position requested (used to calculate output for binary valves like MD10-FTL)
     int8_t lastActualValvePos; ///< last actually applied valve position (first derivative of lastRequestedValvePos)
->>>>>>> 609e916c
 
     /// private constructor, friend class' Enocean4bsHandler::newDevice is the place to call it from
     EnoceanA52001Handler(EnoceanDevice &aDevice);
