//
//  Copyright (c) 2013-2015 plan44.ch / Lukas Zeller, Zurich, Switzerland
//
//  Author: Lukas Zeller <luz@plan44.ch>
//
//  This file is part of vdcd.
//
//  vdcd is free software: you can redistribute it and/or modify
//  it under the terms of the GNU General Public License as published by
//  the Free Software Foundation, either version 3 of the License, or
//  (at your option) any later version.
//
//  vdcd is distributed in the hope that it will be useful,
//  but WITHOUT ANY WARRANTY; without even the implied warranty of
//  MERCHANTABILITY or FITNESS FOR A PARTICULAR PURPOSE.  See the
//  GNU General Public License for more details.
//
//  You should have received a copy of the GNU General Public License
//  along with vdcd. If not, see <http://www.gnu.org/licenses/>.
//

#include "huedevice.hpp"
#include "huedevicecontainer.hpp"

#include "fnv.hpp"


using namespace p44;


// hue API conversion factors


// - hue: brightness: Brightness of the light. This is a scale from the minimum brightness the light is capable of, 0,
//        to the maximum capable brightness, 255. Note a brightness of 0 is not off.
// - dS: brightness: 0..100
#define HUEAPI_OFFSET_BRIGHTNESS 0.4 // hue brightness starts at 0 (lowest value, but not off), corresonds with one dS step = 0.4
#define HUEAPI_FACTOR_BRIGHTNESS (255.0/(100-HUEAPI_OFFSET_BRIGHTNESS)) // dS has 99.6 (254/255) not-off brightness steps (0.4..100), 0 is reserved for off

// - hue: hue: Wrapping value between 0 and 65535. Both 0 and 65535 are red, 25500 is green and 46920 is blue.
// - dS: hue: 0..358.6 degrees
#define HUEAPI_FACTOR_HUE (65535.0/360)

// - hue: Saturation: 255 is the most saturated (colored) and 0 is the least saturated (white)
// - dS: 0..100%
#define HUEAPI_FACTOR_SATURATION (255.0/100)

// - hue: color temperature: 153..500 mired for 2012's hue bulbs
// - dS: color temperature: 100..10000 mired

// - CIE x,y: hue and dS use 0..1 for x and y



#pragma mark - HueDevice


HueDevice::HueDevice(HueDeviceContainer *aClassContainerP, const string &aLightID, bool aIsColor, const string &aUniqueID) :
  inherited(aClassContainerP),
  lightID(aLightID),
  uniqueID(aUniqueID),
  pendingApplyCB(NULL),
  repeatApplyAtEnd(false)
{
  // hue devices are lights
  setPrimaryGroup(group_yellow_light);
  if (aIsColor) {
    // color lamp
    // - use color light settings, which include a color scene table
    installSettings(DeviceSettingsPtr(new ColorLightDeviceSettings(*this)));
    // - set the behaviour
    ColorLightBehaviourPtr cl = ColorLightBehaviourPtr(new ColorLightBehaviour(*this));
<<<<<<< HEAD
    cl->setHardwareOutputConfig(outputFunction_colordimmer, outputmode_gradual_positive, usage_undefined, true, 8.5); // hue lights are always dimmable, one hue = 8.5W
=======
    cl->setHardwareOutputConfig(outputFunction_colordimmer, outputmode_gradual, usage_undefined, true, 8.5); // hue lights are always dimmable, one hue = 8.5W
>>>>>>> a342e301
    cl->setHardwareName(string_format("color light #%s", lightID.c_str()));
    cl->initMinBrightness(0.4); // min brightness is roughly 1/256
    addBehaviour(cl);
  }
  else {
    // dimmable lamp
    // - use normal light settings
    installSettings(DeviceSettingsPtr(new LightDeviceSettings(*this)));
    // - set the behaviour
    LightBehaviourPtr l = LightBehaviourPtr(new LightBehaviour(*this));
<<<<<<< HEAD
    l->setHardwareOutputConfig(outputFunction_dimmer, outputmode_gradual_positive, usage_undefined, true, 8.5); // hue lights are always dimmable, one hue = 8.5W
=======
    l->setHardwareOutputConfig(outputFunction_dimmer, outputmode_gradual, usage_undefined, true, 8.5); // hue lights are always dimmable, one hue = 8.5W
>>>>>>> a342e301
    l->setHardwareName(string_format("monochrome light #%s", lightID.c_str()));
    l->initMinBrightness(0.4); // min brightness is roughly 1/256
    addBehaviour(l);
  }
  // derive the dSUID
  deriveDsUid();
}


string HueDevice::getExtraInfo()
{
  return string_format("Light #%s", lightID.c_str());
}



HueDeviceContainer &HueDevice::hueDeviceContainer()
{
  return *(static_cast<HueDeviceContainer *>(classContainerP));
}


HueComm &HueDevice::hueComm()
{
  return (static_cast<HueDeviceContainer *>(classContainerP))->hueComm;
}



void HueDevice::setName(const string &aName)
{
  string oldname = getName();
  inherited::setName(aName);
  if (getName()!=oldname) {
    // really changed, propagate to hue
    JsonObjectPtr params = JsonObject::newObj();
    params->add("name", JsonObject::newString(getName()));
    string url = string_format("/lights/%s", lightID.c_str());
    hueComm().apiAction(httpMethodPUT, url.c_str(), params, NULL);
  }
}



void HueDevice::initializeDevice(StatusCB aCompletedCB, bool aFactoryReset)
{
  // query light attributes and state
  string url = string_format("/lights/%s", lightID.c_str());
  hueComm().apiQuery(url.c_str(), boost::bind(&HueDevice::deviceStateReceived, this, aCompletedCB, aFactoryReset, _1, _2));
}


// TODO: once hue bridge 1.3 is common, this information could be read from the collection result
void HueDevice::deviceStateReceived(StatusCB aCompletedCB, bool aFactoryReset, JsonObjectPtr aDeviceInfo, ErrorPtr aError)
{
  if (Error::isOK(aError) && aDeviceInfo) {
    JsonObjectPtr o;
    // get model name from device (note: with 1.3 bridge and later this could be read at collection, but pre-1.3 needs this separate call)
    hueModel.clear();
    o = aDeviceInfo->get("type");
    if (o) {
      hueModel = o->stringValue();
    }
    o = aDeviceInfo->get("modelid");
    if (o) {
      hueModel += ": " + o->stringValue();
    }
    // now look at state
    parseLightState(aDeviceInfo);
  }
  // let superclass initialize as well
  inherited::initializeDevice(aCompletedCB, aFactoryReset);
}


bool HueDevice::getDeviceIcon(string &aIcon, bool aWithData, const char *aResolutionPrefix)
{
  if (output && getIcon(output->getOutputFunction()==outputFunction_colordimmer ? "hue" : "hue_lux", aIcon, aWithData, aResolutionPrefix))
    return true;
  else
    return inherited::getDeviceIcon(aIcon, aWithData, aResolutionPrefix);
}



string HueDevice::modelName()
{
  return hueModel;
}


string HueDevice::hardwareGUID()
{
  if (!uniqueID.empty())
    return string_format("hueuid:%s", uniqueID.c_str());
  else
    return inherited::hardwareGUID();
}




void HueDevice::checkPresence(PresenceCB aPresenceResultHandler)
{
  // query the device
  string url = string_format("/lights/%s", lightID.c_str());
  hueComm().apiQuery(url.c_str(), boost::bind(&HueDevice::presenceStateReceived, this, aPresenceResultHandler, _1, _2));
}



void HueDevice::presenceStateReceived(PresenceCB aPresenceResultHandler, JsonObjectPtr aDeviceInfo, ErrorPtr aError)
{
  bool reachable = false;
  if (Error::isOK(aError) && aDeviceInfo) {
    JsonObjectPtr state = aDeviceInfo->get("state");
    if (state) {
      // Note: 2012 hue bridge firmware always returns 1 for this.
      JsonObjectPtr o = state->get("reachable");
      reachable = o && o->boolValue();
    }
  }
  aPresenceResultHandler(reachable);
}



void HueDevice::disconnect(bool aForgetParams, DisconnectCB aDisconnectResultHandler)
{
  checkPresence(boost::bind(&HueDevice::disconnectableHandler, this, aForgetParams, aDisconnectResultHandler, _1));
}


void HueDevice::disconnectableHandler(bool aForgetParams, DisconnectCB aDisconnectResultHandler, bool aPresent)
{
  if (!aPresent) {
    // call inherited disconnect
    inherited::disconnect(aForgetParams, aDisconnectResultHandler);
  }
  else {
    // not disconnectable
    if (aDisconnectResultHandler) {
      aDisconnectResultHandler(false);
    }
  }
}



void HueDevice::applyChannelValues(SimpleCB aDoneCB, bool aForDimming)
{
  // Update of light state needed
  LightBehaviourPtr l = boost::dynamic_pointer_cast<LightBehaviour>(output);
  if (l) {
    if (!needsToApplyChannels()) {
      // NOP for this call
      channelValuesSent(l, aDoneCB, JsonObjectPtr(), ErrorPtr());
      return;
    }
    ColorLightBehaviourPtr cl = boost::dynamic_pointer_cast<ColorLightBehaviour>(l);
    MLMicroSeconds transitionTime = 0; // undefined so far
    // build hue API light state
    string url = string_format("/lights/%s/state", lightID.c_str());
    JsonObjectPtr newState = JsonObject::newObj();
    // brightness is always re-applied unless it's dimming
    bool lightIsOn = true; // assume on
    if (!aForDimming || l->brightness->needsApplying()) {
      Brightness b = l->brightnessForHardware();
      transitionTime = l->transitionTimeToNewBrightness();
      if (b==0) {
        // light off, no other parameters
        newState->add("on", JsonObject::newBool(false));
        lightIsOn = false;
      }
      else {
        // light on
        newState->add("on", JsonObject::newBool(true));
        newState->add("bri", JsonObject::newInt32((b-HUEAPI_OFFSET_BRIGHTNESS)*HUEAPI_FACTOR_BRIGHTNESS+0.5)); // 0.4..100 -> 0..255
      }
    }
    // for color lights, also check color (but not if light is off)
    if (cl) {
      // Color light
      // - derive (possibly new) color mode from changed channels
      cl->deriveColorMode();
      if (lightIsOn) {
        // light is on - add color in case it was set (by scene call)
        switch (cl->colorMode) {
          case colorLightModeHueSaturation: {
            // for dimming, only actually changed component (hue or saturation)
            if (!aForDimming || cl->hue->needsApplying()) {
              if (transitionTime==0) transitionTime = cl->hue->transitionTimeToNewValue();
              newState->add("hue", JsonObject::newInt32(cl->hue->getChannelValue()*HUEAPI_FACTOR_HUE+0.5));
            }
            if (!aForDimming || cl->saturation->needsApplying()) {
              if (transitionTime==0) transitionTime = cl->saturation->transitionTimeToNewValue();
              newState->add("sat", JsonObject::newInt32(cl->saturation->getChannelValue()*HUEAPI_FACTOR_SATURATION+0.5));
            }
            break;
          }
          case colorLightModeXY: {
            // x,y are always applied together
            if (cl->cieX->needsApplying() || cl->cieY->needsApplying()) {
              if (transitionTime==0) transitionTime = cl->cieX->transitionTimeToNewValue();
              if (transitionTime==0) transitionTime = cl->cieY->transitionTimeToNewValue();
              JsonObjectPtr xyArr = JsonObject::newArray();
              xyArr->arrayAppend(JsonObject::newDouble(cl->cieX->getChannelValue()));
              xyArr->arrayAppend(JsonObject::newDouble(cl->cieY->getChannelValue()));
              newState->add("xy", xyArr);
            }
            break;
          }
          case colorLightModeCt: {
            if (cl->ct->needsApplying()) {
              if (transitionTime==0) transitionTime = cl->ct->transitionTimeToNewValue();
              newState->add("ct", JsonObject::newInt32(cl->ct->getChannelValue()));
            }
            break;
          }
          default:
            break;
        }
      }
      // confirm early, as subsequent request might set new value again
      // Note: includes confirming brightness
      cl->appliedColorValues();
    }
    else {
      // non-color light
      // - confirm brightness applied
      l->brightness->channelValueApplied(true); // confirm early, as subsequent request might set new value again
    }
    // show what we are doing
    if (LOGENABLED(LOG_INFO) && (!aForDimming || LOGENABLED(LOG_DEBUG))) {
      ALOG(LOG_INFO, "sending new light state: light is %s, brightness=%0.0f, transition in %d mS", lightIsOn ? "ON" : "OFF", l->brightness->getChannelValue(), (int)(transitionTime/MilliSecond));
      if (cl) {
        switch (cl->colorMode) {
          case colorLightModeHueSaturation:
            LOG(LOG_INFO, "- color mode HSV: hue=%0.0f, saturation=%0.0f", cl->hue->getChannelValue(), cl->saturation->getChannelValue());
            break;
          case colorLightModeXY:
            LOG(LOG_INFO, "- color mode xyV: x=%0.3f, y=%0.3f", cl->cieX->getChannelValue(), cl->cieY->getChannelValue());
            break;
          case colorLightModeCt:
            LOG(LOG_INFO, "- color mode color temperature: mired=%0.0f", cl->ct->getChannelValue());
            break;
          default:
            LOG(LOG_INFO, "- NO color");
            break;
        }
      }
    }
    // use transition time from (1/10 = 100mS second resolution)
    newState->add("transitiontime", JsonObject::newInt64(transitionTime/(100*MilliSecond)));
    hueComm().apiAction(httpMethodPUT, url.c_str(), newState, boost::bind(&HueDevice::channelValuesSent, this, l, aDoneCB, _1, _2));
  }
}



void HueDevice::channelValuesSent(LightBehaviourPtr aLightBehaviour, SimpleCB aDoneCB, JsonObjectPtr aResult, ErrorPtr aError)
{
  // synchronize actual channel values as hue delivers them back
  if (aResult) {
    ColorLightBehaviourPtr cl = boost::dynamic_pointer_cast<ColorLightBehaviour>(aLightBehaviour);
    // [{"success":{"\/lights\/1\/state\/transitiontime":1}},{"success":{"\/lights\/1\/state\/on":true}},{"success":{"\/lights\/1\/state\/hue":0}},{"success":{"\/lights\/1\/state\/sat":255}},{"success":{"\/lights\/1\/state\/bri":255}}]
    for (int i=0; i<aResult->arrayLength(); i++) {
      JsonObjectPtr staObj = HueComm::getSuccessItem(aResult, i);
      if (staObj) {
        // dispatch results
        staObj->resetKeyIteration();
        string key;
        JsonObjectPtr val;
        bool blockBrightness = false;
        if (staObj->nextKeyValue(key, val)) {
          // match path
          string param = key.substr(key.find_last_of('/')+1);
          if (cl && param=="hue") {
            cl->hue->syncChannelValue(val->int32Value()/HUEAPI_FACTOR_HUE, false); // only sync if no new value pending already
          }
          else if (cl && param=="sat") {
            cl->saturation->syncChannelValue(val->int32Value()/HUEAPI_FACTOR_SATURATION, false); // only sync if no new value pending already
          }
          else if (cl && param=="xy") {
            JsonObjectPtr e = val->arrayGet(0);
            if (e) cl->cieX->syncChannelValue(e->doubleValue(), false); // only sync if no new value pending already
            e = val->arrayGet(1);
            if (e) cl->cieY->syncChannelValue(e->doubleValue(), false); // only sync if no new value pending already
          }
          else if (cl && param=="ct") {
            cl->ct->syncChannelValue(val->int32Value(), false); // only sync if no new value pending already
          }
          else if (param=="on") {
            if (!val->boolValue()) {
              aLightBehaviour->syncBrightnessFromHardware(0);
              blockBrightness = true; // prevent syncing brightness, lamp is off, logical brightness is 0
            }
          }
          else if (param=="bri" && !blockBrightness) {
            aLightBehaviour->syncBrightnessFromHardware(val->int32Value()/HUEAPI_FACTOR_BRIGHTNESS+HUEAPI_OFFSET_BRIGHTNESS, false); // only sync if no new value pending already
          }
        } // status data key/val
      } // status item found
    } // all success items
  }
  // confirm done
  if (aDoneCB) aDoneCB();
}



void HueDevice::parseLightState(JsonObjectPtr aDeviceInfo)
{
  JsonObjectPtr o;
  // get current color settings
  JsonObjectPtr state = aDeviceInfo->get("state");
  if (state) {
    LightBehaviourPtr l = boost::dynamic_pointer_cast<LightBehaviour>(output);
    if (l) {
      // on with brightness or off
      o = state->get("on");
      if (o && o->boolValue()) {
        // lamp is on, get brightness
        o = state->get("bri");
        if (o) l->syncBrightnessFromHardware(o->int32Value()/HUEAPI_FACTOR_BRIGHTNESS+HUEAPI_OFFSET_BRIGHTNESS); // 0..255 -> 0.4..100
      }
      else {
        l->syncBrightnessFromHardware(0); // off
      }
      ColorLightBehaviourPtr cl = boost::dynamic_pointer_cast<ColorLightBehaviour>(l);
      if (cl) {
        // color information
        o = state->get("colormode");
        if (o) {
          string mode = o->stringValue();
          if (mode=="hs") {
            cl->colorMode = colorLightModeHueSaturation;
            o = state->get("hue");
            if (o) cl->hue->syncChannelValue(o->int32Value()/HUEAPI_FACTOR_HUE);
            o = state->get("sat");
            if (o) cl->saturation->syncChannelValue(o->int32Value()/HUEAPI_FACTOR_SATURATION);
          }
          else if (mode=="xy") {
            cl->colorMode = colorLightModeXY;
            o = state->get("xy");
            if (o) {
              JsonObjectPtr e = o->arrayGet(0);
              if (e) cl->cieX->syncChannelValue(e->doubleValue());
              e = o->arrayGet(1);
              if (e) cl->cieY->syncChannelValue(e->doubleValue());
            }
          }
          else if (mode=="ct") {
            cl->colorMode = colorLightModeCt;
            o = state->get("ct");
            if (o) cl->ct->syncChannelValue(o->int32Value());
          }
          else {
            cl->colorMode = colorLightModeNone;
          }
        }
      } // color
    } // light
  } // state
}



void HueDevice::syncChannelValues(SimpleCB aDoneCB)
{
  // query light attributes and state
  string url = string_format("/lights/%s", lightID.c_str());
  hueComm().apiQuery(url.c_str(), boost::bind(&HueDevice::channelValuesReceived, this, aDoneCB, _1, _2));
}



void HueDevice::channelValuesReceived(SimpleCB aDoneCB, JsonObjectPtr aDeviceInfo, ErrorPtr aError)
{
  if (Error::isOK(aError)) {
    // assign the channel values
    parseLightState(aDeviceInfo);
  } // no error
  // done
  if (aDoneCB) aDoneCB();
}







void HueDevice::deriveDsUid()
{
  // vDC implementation specific UUID:
  // - for lamps without unique ID:
  //   UUIDv5 with name = classcontainerinstanceid::bridgeUUID:huelightid
  // - for lamps with unique ID:
  //   UUIDv5 with name = hueUniqueID::uniqueID
  DsUid vdcNamespace(DSUID_P44VDC_NAMESPACE_UUID);
  string s;
  if (uniqueID.empty()) {
    // we don't have an unique ID, identify relative to bridge's UUID
    s = classContainerP->deviceClassContainerInstanceIdentifier();
    s += "::" + hueDeviceContainer().bridgeUuid;
    s += ":" + lightID;
  }
  else {
    // we have a unique ID for the lamp itself, identify trough that
    s = "hueUniqueID::";
    s += uniqueID;
  }
  dSUID.setNameInSpace(s, vdcNamespace);
}


string HueDevice::description()
{
  string s = inherited::description();
  string_format_append(s, "\n- hue unique ID: %s", uniqueID.c_str());
  return s;
}<|MERGE_RESOLUTION|>--- conflicted
+++ resolved
@@ -70,11 +70,7 @@
     installSettings(DeviceSettingsPtr(new ColorLightDeviceSettings(*this)));
     // - set the behaviour
     ColorLightBehaviourPtr cl = ColorLightBehaviourPtr(new ColorLightBehaviour(*this));
-<<<<<<< HEAD
-    cl->setHardwareOutputConfig(outputFunction_colordimmer, outputmode_gradual_positive, usage_undefined, true, 8.5); // hue lights are always dimmable, one hue = 8.5W
-=======
     cl->setHardwareOutputConfig(outputFunction_colordimmer, outputmode_gradual, usage_undefined, true, 8.5); // hue lights are always dimmable, one hue = 8.5W
->>>>>>> a342e301
     cl->setHardwareName(string_format("color light #%s", lightID.c_str()));
     cl->initMinBrightness(0.4); // min brightness is roughly 1/256
     addBehaviour(cl);
@@ -85,11 +81,7 @@
     installSettings(DeviceSettingsPtr(new LightDeviceSettings(*this)));
     // - set the behaviour
     LightBehaviourPtr l = LightBehaviourPtr(new LightBehaviour(*this));
-<<<<<<< HEAD
-    l->setHardwareOutputConfig(outputFunction_dimmer, outputmode_gradual_positive, usage_undefined, true, 8.5); // hue lights are always dimmable, one hue = 8.5W
-=======
     l->setHardwareOutputConfig(outputFunction_dimmer, outputmode_gradual, usage_undefined, true, 8.5); // hue lights are always dimmable, one hue = 8.5W
->>>>>>> a342e301
     l->setHardwareName(string_format("monochrome light #%s", lightID.c_str()));
     l->initMinBrightness(0.4); // min brightness is roughly 1/256
     addBehaviour(l);
