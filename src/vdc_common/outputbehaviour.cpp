--- conflicted
+++ resolved
@@ -203,23 +203,7 @@
       outval = aChannelValue>0 ? 100 : 0;
       break;
     // positive values only
-<<<<<<< HEAD
-    case outputmode_gradual_positive:
-      outval = aChannelValue>0 ? aChannelValue : 0;
-      break;
-    // negative values only, converted to positive
-    case outputmode_gradual_negative:
-      outval = aChannelValue<0 ? -aChannelValue : 0;
-      break;
-    // inverted, but no limits
-    case outputmode_gradual_bipolar_inverted:
-      outval = -aChannelValue;
-      break;
-    // default: no limits, not inverted -> just pass input to output
-    case outputmode_gradual_bipolar:
-=======
     case outputmode_gradual:
->>>>>>> a342e301
     default:
       outval = aChannelValue;
       break;
