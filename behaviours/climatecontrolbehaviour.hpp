//
//  Copyright (c) 2013-2017 plan44.ch / Lukas Zeller, Zurich, Switzerland
//
//  Author: Lukas Zeller <luz@plan44.ch>
//
//  This file is part of p44vdc.
//
//  p44vdc is free software: you can redistribute it and/or modify
//  it under the terms of the GNU General Public License as published by
//  the Free Software Foundation, either version 3 of the License, or
//  (at your option) any later version.
//
//  p44vdc is distributed in the hope that it will be useful,
//  but WITHOUT ANY WARRANTY; without even the implied warranty of
//  MERCHANTABILITY or FITNESS FOR A PARTICULAR PURPOSE.  See the
//  GNU General Public License for more details.
//
//  You should have received a copy of the GNU General Public License
//  along with p44vdc. If not, see <http://www.gnu.org/licenses/>.
//

#ifndef __p44vdc__climatecontrolbehaviour__
#define __p44vdc__climatecontrolbehaviour__

#include "device.hpp"
#include "outputbehaviour.hpp"
#include "simplescene.hpp"

using namespace std;

namespace p44 {

  /// ventilation airflow direction channel states
  typedef enum {
    fcuOperatingMode_off = 0,
    fcuOperatingMode_heat = 1,
    fcuOperatingMode_cool = 2,
    fcuOperatingMode_fan = 3,
    fcuOperatingMode_dry = 4,
    fcuOperatingMode_auto = 5,
    numFcuOperationModes
  } FcuOperationMode;


  class PowerLevelChannel : public ChannelBehaviour
  {
    typedef ChannelBehaviour inherited;

  public:
    PowerLevelChannel(OutputBehaviour &aOutput) : inherited(aOutput, "heatingPower") { resolution = 1; /* 1% of full scale */ };

    virtual DsChannelType getChannelType() P44_OVERRIDE { return channeltype_heating_power; };
    virtual ValueUnit getChannelUnit() P44_OVERRIDE { return VALUE_UNIT(valueUnit_percent, unitScaling_1); };
    virtual const char *getName() P44_OVERRIDE { return "power level"; };
    virtual double getMin() P44_OVERRIDE { return 0; }; // 0..100 (cooling or heating)
    virtual double getMax() P44_OVERRIDE { return 100; };
    
  };


  class FcuOperationModeChannel : public IndexChannel
  {
    typedef IndexChannel inherited;

  public:
    FcuOperationModeChannel(OutputBehaviour &aOutput) : inherited(aOutput, "operationMode") { setNumIndices(numFcuOperationModes); }; ///< see FcuOperationModes enum

    virtual DsChannelType getChannelType() P44_OVERRIDE { return channeltype_fcu_operation_mode; }; ///< the dS channel type
    virtual ValueUnit getChannelUnit() P44_OVERRIDE { return VALUE_UNIT(valueUnit_none, unitScaling_1); };
    virtual const char *getName() P44_OVERRIDE { return "FCU operation mode"; };
  };


  class FcuPowerStateChannel : public FlagChannel
  {
    typedef FlagChannel inherited;

  public:
    FcuPowerStateChannel(OutputBehaviour &aOutput) : inherited(aOutput, "powerState") { };

    virtual DsChannelType getChannelType() P44_OVERRIDE { return channeltype_power_state; }; ///< the dS channel type
    virtual ValueUnit getChannelUnit() P44_OVERRIDE { return VALUE_UNIT(valueUnit_none, unitScaling_1); };
    virtual const char *getName() P44_OVERRIDE { return "FCU power state"; };
  };



  /// A climate scene
  class ClimateControlScene : public SimpleScene
  {
    typedef SimpleScene inherited;

  public:
    ClimateControlScene(SceneDeviceSettings &aSceneDeviceSettings, SceneNo aSceneNo); ///< constructor, sets values according to dS specs' default values

    /// Set default scene values for a specified scene number
    /// @param aSceneNo the scene number to set default values
    virtual void setDefaultSceneValues(SceneNo aSceneNo);

  };
  typedef boost::intrusive_ptr<ClimateControlScene> ClimateControlScenePtr;


  /// the persistent parameters of a climate scene device (including scene table)
  class ClimateDeviceSettings : public SceneDeviceSettings
  {
    typedef SceneDeviceSettings inherited;

  public:
    ClimateDeviceSettings(Device &aDevice);

    /// factory method to create the correct subclass type of DsScene
    /// @param aSceneNo the scene number to create a scene object for.
    /// @note setDefaultSceneValues() must be called to set default scene values
    virtual DsScenePtr newDefaultScene(SceneNo aSceneNo);

  };



  /// A FCU scene
  class FanCoilUnitScene : public DsScene
  {
    typedef DsScene inherited;
    friend class ClimateControlBehaviour;

  public:
    FanCoilUnitScene(SceneDeviceSettings &aSceneDeviceSettings, SceneNo aSceneNo); ///< constructor, sets values according to dS specs' default values

    /// @name FanCoilUnitScene specific values
    /// @{

    bool powerState; ///< power on/off
    FcuOperationMode operationMode; ///< operation mode
    //double targetTempOffset; ///< ??? maybe

    /// @}

    /// Set default scene values for a specified scene number
    /// @param aSceneNo the scene number to set default values
    virtual void setDefaultSceneValues(SceneNo aSceneNo) P44_OVERRIDE;

    // scene values implementation
    virtual double sceneValue(int aOutputIndex) P44_OVERRIDE;
    virtual void setSceneValue(int aOutputIndex, double aValue) P44_OVERRIDE;

  protected:

    // persistence implementation
    virtual const char *tableName() P44_OVERRIDE;
    virtual size_t numFieldDefs() P44_OVERRIDE;
    virtual const FieldDefinition *getFieldDef(size_t aIndex) P44_OVERRIDE;
    virtual void loadFromRow(sqlite3pp::query::iterator &aRow, int &aIndex, uint64_t *aCommonFlagsP) P44_OVERRIDE;
    virtual void bindToStatement(sqlite3pp::statement &aStatement, int &aIndex, const char *aParentIdentifier, uint64_t aCommonFlags) P44_OVERRIDE;

  };
  typedef boost::intrusive_ptr<FanCoilUnitScene> FanCoilUnitScenePtr;


  /// the persistent parameters of a climate scene device (including scene table)
  class FanCoilUnitDeviceSettings : public SceneDeviceSettings
  {
    typedef SceneDeviceSettings inherited;

  public:
    FanCoilUnitDeviceSettings(Device &aDevice);

    /// factory method to create the correct subclass type of DsScene
    /// @param aSceneNo the scene number to create a scene object for.
    /// @note setDefaultSceneValues() must be called to set default scene values
    virtual DsScenePtr newDefaultScene(SceneNo aSceneNo);
    
  };




  typedef enum {
    climatedevice_simple,
    climatedevice_fancoilunit
  } ClimateDeviceKind;


  /// Implements the behaviour of climate control outputs, in particular evaluating
  /// control values with processControlValue()
  class ClimateControlBehaviour : public OutputBehaviour
  {
    typedef OutputBehaviour inherited;

  protected:

    /// @name hardware derived parameters (constant during operation)
    /// @{

    /// kind of climate device
    ClimateDeviceKind climateDeviceKind;

    /// @}


    /// @name persistent settings
    /// @{

    /// set if climate controlling output is in idle (summer) mode - uses less energy or is switched off
    /// @note this flag is not exposed as a property, but set/reset by callScene(29=wintermode) and callScene(30=summermode)
    bool climateControlIdle;

    /// set if climate controlling output is turn to heating (true) or cooling (false)
    /// @note this flag is not exposed as a property, but set/reset by callScene(<0,6>=heating) and callScene(<7,11>=cooling)
    bool climateModeHeating;

    /// defines how "heatingLevel" is applied to the output
    VdcHeatingSystemCapability heatingSystemCapability;
    VdcHeatingSystemType heatingSystemType;

    /// @}


    /// @name internal volatile state
    /// @{

    /// if set, a valve phrophylaxis run is performed on next occasion. Flag automatically resets afterwards.
    /// @note this flag is not exposed as a property, but can be set by callScene(31=prophylaxis)
    bool runProphylaxis;

    MLMicroSeconds zoneTemperatureUpdated; ///< time of when zoneTemperature was last updated from processControlValue
    double zoneTemperature; ///< current zone (room) temperature
    MLMicroSeconds zoneTemperatureSetPointUpdated; ///< time of when zoneSetPoint was last updated from processControlValue
    double zoneTemperatureSetPoint; ///< current zone(room) temperature set point

    /// @}

    /// channels
    ChannelBehaviourPtr powerLevel; // Valve only
    FlagChannelPtr powerState; // FCU only
    IndexChannelPtr operationMode; // FCU only

  public:


    ClimateControlBehaviour(Device &aDevice, ClimateDeviceKind aKind, VdcHeatingSystemCapability aDefaultHeatingSystemCapability);

    /// device type identifier
    /// @return constant identifier for this type of behaviour
    virtual const char *behaviourTypeIdentifier() P44_OVERRIDE P44_FINAL { return "climatecontrol"; };

    /// @name interface towards actual device hardware (or simulation)
    /// @{

    /// @return true if device should be in idle mode
    bool isClimateControlIdle() { return climateControlIdle; };

    /// @return true if device should be in heating mode
    bool isClimateModeHeating() { return climateModeHeating; };

    /// @return true if device should run a prophylaxis cycle
    /// @note automatically resets the internal flag when queried
    bool shouldRunProphylaxis() { if (runProphylaxis) { runProphylaxis=false; return true; } else return false; };


    /// get temperature information needed for regulation
    /// @param aCurrentTemperature will receive current zone (room) temperature
    /// @param aTemperatureSetpoint will receive current set point for zone (room) temperature
    /// @return true if values are available, false if no values could be returned
    bool getZoneTemperatures(double &aCurrentTemperature, double &aTemperatureSetpoint);

    /// @}


    /// @name interaction with digitalSTROM system
    /// @{

    /// check for presence of model feature (flag in dSS visibility matrix)
    /// @param aFeatureIndex the feature to check for
    /// @return yes if this output behaviour has the feature, no if (explicitly) not, undefined if asked entity does not know
    virtual Tristate hasModelFeature(DsModelFeatures aFeatureIndex) P44_OVERRIDE;

    /// Process a named control value. The type, group membership and settings of the device determine if at all,
    /// and if, how the value affects physical outputs of the device or general device operation
    /// @note if this method adjusts channel values, it must not directly update the hardware, but just
    ///   prepare channel values such that these can be applied using requestApplyingChannels().
    /// @param aName the name of the control value, which describes the purpose
    /// @param aValue the control value to process
    /// @note base class by default forwards the control value to all of its output behaviours.
    /// @return true if value processing caused channel changes so channel values should be applied
    virtual bool processControlValue(const string &aName, double aValue) P44_OVERRIDE;

    /// apply scene to output channels
    /// @param aScene the scene to apply to output channels
    /// @return true if apply is complete, i.e. everything ready to apply to hardware outputs.
    ///   false if scene cannot yet be applied to hardware, and/or will be performed later/separately
    /// @note this derived class' applyScene only implements special hard-wired behaviour specific scenes,
    ///   basic scene apply functionality is provided by base class' implementation already.
    virtual bool applyScene(DsScenePtr aScene) P44_OVERRIDE;

    /// @}

    /// description of object, mainly for debug and logging
    /// @return textual description of object, may contain LFs
    virtual string description() P44_OVERRIDE;

    /// short (text without LFs!) description of object, mainly for referencing it in log messages
    /// @return textual description of object
    virtual string shortDesc() P44_OVERRIDE;

    VdcHeatingSystemType getHeatingSystemType()  { return heatingSystemType; }
<<<<<<< HEAD
=======
    VdcHeatingSystemCapability getHeatingSystemCapability() { return heatingSystemCapability; }
>>>>>>> 2b494b59

  protected:

    /// called by applyScene to load channel values from a scene.
    /// @param aScene the scene to load channel values from
    /// @note Scenes don't have 1:1 representation of all channel values for footprint and logic reasons, so this method
    ///   is implemented in the specific behaviours according to the scene layout for that behaviour.
    virtual void loadChannelsFromScene(DsScenePtr aScene) P44_OVERRIDE;

    /// called by captureScene to save channel values to a scene.
    /// @param aScene the scene to save channel values to
    /// @note Scenes don't have 1:1 representation of all channel values for footprint and logic reasons, so this method
    ///   is implemented in the specific behaviours according to the scene layout for that behaviour.
    /// @note call markDirty on aScene in case it is changed (otherwise captured values will not be saved)
    virtual void saveChannelsToScene(DsScenePtr aScene) P44_OVERRIDE;

    // property access implementation for descriptor/settings/states
    virtual int numSettingsProps() P44_OVERRIDE;
    virtual const PropertyDescriptorPtr getSettingsDescriptorByIndex(int aPropIndex, PropertyDescriptorPtr aParentDescriptor) P44_OVERRIDE;
    // combined field access for all types of properties
    virtual bool accessField(PropertyAccessMode aMode, ApiValuePtr aPropValue, PropertyDescriptorPtr aPropertyDescriptor) P44_OVERRIDE;

    // persistence implementation
    enum {
      outputflag_climateControlIdle = inherited::outputflag_nextflag<<0,
      outputflag_nextflag = inherited::outputflag_nextflag<<1
    };
    virtual const char *tableName() P44_OVERRIDE;
    virtual size_t numFieldDefs() P44_OVERRIDE;
    virtual const FieldDefinition *getFieldDef(size_t aIndex) P44_OVERRIDE;
    virtual void loadFromRow(sqlite3pp::query::iterator &aRow, int &aIndex, uint64_t *aCommonFlagsP) P44_OVERRIDE;
    virtual void bindToStatement(sqlite3pp::statement &aStatement, int &aIndex, const char *aParentIdentifier, uint64_t aCommonFlags) P44_OVERRIDE;


  };

  typedef boost::intrusive_ptr<ClimateControlBehaviour> ClimateControlBehaviourPtr;

} // namespace p44

#endif /* defined(__p44vdc__climatecontrolbehaviour__) */<|MERGE_RESOLUTION|>--- conflicted
+++ resolved
@@ -304,10 +304,7 @@
     virtual string shortDesc() P44_OVERRIDE;
 
     VdcHeatingSystemType getHeatingSystemType()  { return heatingSystemType; }
-<<<<<<< HEAD
-=======
     VdcHeatingSystemCapability getHeatingSystemCapability() { return heatingSystemCapability; }
->>>>>>> 2b494b59
 
   protected:
 
