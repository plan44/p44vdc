//
//  Copyright (c) 2016-2017 plan44.ch / Lukas Zeller, Zurich, Switzerland
//
//  Author: Lukas Zeller <luz@plan44.ch>
//
//  This file is part of p44vdc.
//
//  p44vdc is free software: you can redistribute it and/or modify
//  it under the terms of the GNU General Public License as published by
//  the Free Software Foundation, either version 3 of the License, or
//  (at your option) any later version.
//
//  p44vdc is distributed in the hope that it will be useful,
//  but WITHOUT ANY WARRANTY; without even the implied warranty of
//  MERCHANTABILITY or FITNESS FOR A PARTICULAR PURPOSE.  See the
//  GNU General Public License for more details.
//
//  You should have received a copy of the GNU General Public License
//  along with p44vdc. If not, see <http://www.gnu.org/licenses/>.
//

#ifndef __p44vdc__singledevice__
#define __p44vdc__singledevice__

#include "device.hpp"
#include "outputbehaviour.hpp"

#include "jsonobject.hpp"
#include "expressions.hpp"
#include "valueunits.hpp"

using namespace std;

namespace p44 {


  class SingleDevice;
  class DeviceAction;
  class DeviceState;
  class DeviceEvent;

  /// value descriptor / validator / value extractor
  /// The value descriptor can describe a parameter via read-only properties,
  /// can check values for conforming to the description and convert values for using in code.
  /// This is an abstract base class, actual validation/conversion is implemented in subclasses
  class ValueDescriptor : public PropertyContainer
  {
    typedef PropertyContainer inherited;

    friend class ValueList;

  protected:

    /// base class constructor for subclasses
    /// @param aName the name of this value
    /// @param aValueType the value type of this value (describing computing type)
    /// @param aValueUnit the value unit if this value (describing physical unit type and scaling)
    /// @param aHasDefault true if the parameter has a non-null default value
    ValueDescriptor(const string aName, VdcValueType aValueType, ValueUnit aValueUnit, bool aHasDefault);

  public:

    /// Using external values as action parameter - checks and conversions
    /// @{

    /// checks if aApiValue conforms to the parameter definition
    /// @param aApiValue API value containing a value to be used for this value. Passing no value (not a NULL-value-object!) is always conformant
    /// @param aMakeInternal if set, the value is converted to internal format (relevant for enums, to get them as numeric value)
    /// @return NULL if the value conforms, API error describing what's wrong if not
    virtual ErrorPtr conforms(ApiValuePtr aApiValue, bool aMakeInternal = false) = 0;

    /// get the name
    /// @return name of this value
    string getName() const { return valueName; }

    /// get the time of last update (even if no change)
    /// @return the time of last update or Never if value has never been set so far
    MLMicroSeconds getLastUpdate() { return lastUpdate; };

    /// get the time of last change
    /// @return the time of last change or Never if value has never been set so far
    MLMicroSeconds getLastChange() { return lastChange; };


    /// get the (default) value into an ApiValue
    /// @param aApiValue the API value to write the value to
    /// @param aAsInternal if set, the value is returned in internal format (relevant for enums, to get them as numeric value)
    /// @param aPrevious if set, the previous value is returned
    /// @return true if there is a (default) value that could be assigned to aApiValue, false otherwise (aApiValue will be untouched)
    virtual bool getValue(ApiValuePtr aApiValue, bool aAsInternal = false, bool aPrevious = false) = 0;

    /// get the value as string
    /// @param aAsInternal if set, the value is returned in internal format (relevant for enums, to get them as numeric value)
    /// @param aPrevious if set, the previous value is returned
    /// @return string representation of the current value
    string getStringValue(bool aAsInternal = false, bool aPrevious = false);

    /// get a double value
    /// @param aAsInternal if set, the value is returned in internal format (relevant for enums, to get them as numeric value)
    /// @param aPrevious if set, the previous value is returned
    double getDoubleValue(bool aAsInternal = false, bool aPrevious = false);

    /// get a double value
    /// @param aAsInternal if set, the value is returned in internal format (relevant for enums, to get them as numeric value)
    /// @param aPrevious if set, the previous value is returned
    int32_t getInt32Value(bool aAsInternal = false, bool aPrevious = false);

    /// @}

    /// Setting state and state parameter value to allow query via API and property pushing
    /// @{

    /// set double value
    /// @param aValue the double value to set
    /// @return true if set value differs from previous value
    virtual bool setDoubleValue(double aValue) { return false; /* NOP in base class */ };

    /// update double value for significant changes only
    /// @param aValue the new value from the sensor, in physical units according to siUnit
    /// @param aMinChange what minimum change the new value must have compared to last reported value
    ///   to be treated as a change. Default is -1, which means half the declared resolution.
    /// @return true if set value differs enough from previous value and was actually updated
    virtual bool updateDoubleValue(double aValue, double aMinChange = -1)  { return false; /* NOP in base class */ };

    /// set int value
    /// @param aValue the int value to set
    /// @return true if set value differs from previous value
    virtual bool setInt32Value(int32_t aValue) { return false; /* NOP in base class */ };

    /// set string value
    /// @param aValue the string value to set
    /// @return true if set value differs from previous value
    virtual bool setStringValue(const string aValue) { return false; /* NOP in base class */ };

    /// set API value
    /// @param aValue the value to set, already converted to internal format (for text enums)
    /// @return true if set value differs from previous value
    /// @note conforms() should be applied to aValue first to make sure value is ok to set and is converted to internal value
    bool setValue(ApiValuePtr aValue);

    /// make value invalid, reported as NULL when accessed via properties
    /// @return true if value was valid before (i.e. became invalid now)
    bool invalidate();

    /// set "defaultvalue" flag
    void setIsDefault(bool aIsDefault) { isDefaultValue = aIsDefault; };

    /// set "defaultvalue" flag
    void setIsOptional(bool aIsOptional) { isOptionalValue = aIsOptional; };

    /// set "readonly" flag
    void setReadOnly(bool aReadOnly) { readOnly = aReadOnly; };

    /// set "needsFetch" flag
    void setNeedsFetch(bool aNeedsFetch) { needsFetch = aNeedsFetch; };

    /// check readonly flag
    bool isReadOnly() { return readOnly; }

    /// check default value flag (value itself can still be NULL)
    bool isDefault() { return isDefaultValue; }

    /// check optional value flag (value itself can still be non-NULL)
    bool isOptional() { return isOptionalValue; }

    /// check readonly flag
    bool doesNeedFetch() { return needsFetch; }


    /// @}

    /// Utilities
    /// @{

    /// get name of a given VdcValueType
    /// @param aValueType the value type to get the name for
    /// @return value type name
    static string valueTypeName(VdcValueType aValueType);

    /// get value type from a given string
    /// @param aValueTypeName a value type name string
    /// @return value type (valueType_unknown when string does not match)
    static VdcValueType stringToValueType(const string aValueTypeName);

    /// @}

  protected:

    string valueName; ///< the name of the value
    bool hasValue; ///< set if there is a stored value. For action params, this is the default value. For state/states params this is the actual value
    bool isDefaultValue; ///< set if the value stored is the default value
    bool isOptionalValue; ///< set if "null" is a conformant value
    bool readOnly; ///< set if the value cannot be written
    bool needsFetch; ///< set if property needs a fetch callback before it can be read
    VdcValueType valueType; ///< the technical type of the value
    ValueUnit valueUnit; ///< the unit+scaling of the value
    MLMicroSeconds lastUpdate; ///< when the value was last updated
    MLMicroSeconds lastChange; ///< when the value was last changed

    /// set last update
    /// @param aLastUpdate time of last update, can be Never (or Infinite to use current now())
    /// @return true if this update caused hasValue to be changed from false to true
    bool setLastUpdate(MLMicroSeconds aLastUpdate=Infinite);

    /// report if changed
    /// @param aChanged true if value has changed
    /// @return just returns aChanged
    bool setChanged(bool aChanged);

    /// checks if aApiValue needs further conformance check
    /// @param aApiValue API value containing a value to be used for this value. Passing no value (not a NULL-value-object!) is always conformant
    /// @return true if type specific conformance check is needed and can be done
    bool needsConformanceCheck(ApiValuePtr aApiValue, ErrorPtr &aError);

    /// notify that this value has just updated
    /// @note this must be called by setters just after updating update time, current and previous values.
    ///   it is used to possibly trigger events and property pushes
    void notifyUpdate();

    // property access implementation
    virtual int numProps(int aDomain, PropertyDescriptorPtr aParentDescriptor) P44_OVERRIDE;
    virtual PropertyDescriptorPtr getDescriptorByIndex(int aPropIndex, int aDomain, PropertyDescriptorPtr aParentDescriptor) P44_OVERRIDE;
    virtual bool accessField(PropertyAccessMode aMode, ApiValuePtr aPropValue, PropertyDescriptorPtr aPropertyDescriptor) P44_OVERRIDE;
  };
  typedef boost::intrusive_ptr<ValueDescriptor> ValueDescriptorPtr;


  /// parameter descriptor subclass for numeric parameters, describing parameter via min/max/resolution
  class NumericValueDescriptor : public ValueDescriptor
  {
    typedef ValueDescriptor inherited;

    double min; ///< maximum allowed value
    double max; ///< minimum allowed value
    double resolution; ///< resolution
    double value; ///< the (default) value
    double previousValue; ///< the previous value

  public:

    /// constructor for a numeric parameter, which can be any of the physical unit types, bool, int, numeric enum or generic double
    NumericValueDescriptor(const string aName, VdcValueType aValueType, ValueUnit aValueUnit, double aMin, double aMax, double aResolution, bool aHasDefault = false, double aDefaultValue = 0) :
      inherited(aName, aValueType, aValueUnit, aHasDefault), min(aMin), max(aMax), resolution(aResolution), value(aDefaultValue) {};

    virtual ErrorPtr conforms(ApiValuePtr aApiValue, bool aMakeInternal = false) P44_FINAL P44_OVERRIDE;
    virtual bool getValue(ApiValuePtr aApiValue, bool aAsInternal = false, bool aPrevious = false) P44_FINAL P44_OVERRIDE;

    virtual bool setDoubleValue(double aValue) P44_FINAL P44_OVERRIDE;
    virtual bool updateDoubleValue(double aValue, double aMinChange = -1) P44_FINAL P44_OVERRIDE;

    virtual bool setInt32Value(int32_t aValue) P44_FINAL P44_OVERRIDE;

    void setMinValue(double aValue) { min = aValue; }
    void setMaxValue(double aValue) { max = aValue; }

  protected:

    virtual bool accessField(PropertyAccessMode aMode, ApiValuePtr aPropValue, PropertyDescriptorPtr aPropertyDescriptor) P44_FINAL P44_OVERRIDE;

  };


  /// parameter descriptor subclass for text parameters
  class TextValueDescriptor : public ValueDescriptor
  {
    typedef ValueDescriptor inherited;

    string value; ///< the (default) value
    string previousValue; ///< the previous value

  public:

    /// constructor for a text string parameter
    TextValueDescriptor(const string aName, bool aHasDefault = false, const string aDefaultValue = "") :
      inherited(aName, valueType_string, valueUnit_none, aHasDefault), value(aDefaultValue) {};

    virtual ErrorPtr conforms(ApiValuePtr aApiValue, bool aMakeInternal = false) P44_FINAL P44_OVERRIDE;
    virtual bool getValue(ApiValuePtr aApiValue, bool aAsInternal = false, bool aPrevious = false) P44_FINAL P44_OVERRIDE;

    virtual bool setStringValue(const string aValue) P44_FINAL P44_OVERRIDE;
    
  };


  /// parameter descriptor subclass for enumeration parameters, describing parameter via a list of possible values
  class EnumValueDescriptor : public ValueDescriptor
  {
    typedef ValueDescriptor inherited;

    typedef pair<string, uint32_t> EnumDesc;
    typedef vector<EnumDesc> EnumVector;

    EnumVector enumDescs; ///< text to enum value mapping pairs
    uint32_t value; ///< the (default) enum value
    uint32_t previousValue; ///< the previous value
    bool noInternalValue; ///< the internal value is not exposed, getValue() always returns external (text) value

  public:

    /// constructor for a text enumeration parameter
    EnumValueDescriptor(const string aName, bool aNoInternalValue=false) : inherited(aName, valueType_enumeration, valueUnit_none, false), noInternalValue(aNoInternalValue) {};

    /// add a enum value
    /// @param aEnumText the text
    /// @param aEnumValue the numeric value corresponding to the text.
    /// @param aIsDefault if set, this is considered the default value
    void addEnum(const char *aEnumText, int aEnumValue, bool aIsDefault = false);

    virtual ErrorPtr conforms(ApiValuePtr aApiValue, bool aMakeInternal = false) P44_FINAL P44_OVERRIDE;
    virtual bool getValue(ApiValuePtr aApiValue, bool aAsInternal = false, bool aPrevious = false) P44_FINAL P44_OVERRIDE;

    virtual bool setInt32Value(int32_t aValue) P44_FINAL P44_OVERRIDE;
    virtual bool setDoubleValue(double aValue) P44_FINAL P44_OVERRIDE;
    virtual bool setStringValue(const string aValue) P44_FINAL P44_OVERRIDE;
    bool setStringValueCaseInsensitive(const string& aValue);

  protected:

    virtual int numProps(int aDomain, PropertyDescriptorPtr aParentDescriptor) P44_FINAL P44_OVERRIDE;
    virtual PropertyContainerPtr getContainer(const PropertyDescriptorPtr &aPropertyDescriptor, int &aDomain) P44_FINAL P44_OVERRIDE;
    virtual PropertyDescriptorPtr getDescriptorByIndex(int aPropIndex, int aDomain, PropertyDescriptorPtr aParentDescriptor) P44_FINAL P44_OVERRIDE;
    virtual bool accessField(PropertyAccessMode aMode, ApiValuePtr aPropValue, PropertyDescriptorPtr aPropertyDescriptor) P44_FINAL P44_OVERRIDE;

  };
  typedef boost::intrusive_ptr<EnumValueDescriptor> EnumValueDescriptorPtr;


  class ValueList : public PropertyContainer
  {
    typedef PropertyContainer inherited;

  public:

    typedef vector<ValueDescriptorPtr> ValuesVector;

    ValuesVector values;

    /// add a value (descriptor)
    /// @param aValueDesc a value descriptor object.
    void addValue(ValueDescriptorPtr aValueDesc);

    /// get value (for applying updates)
    /// @param aName name of the value(descriptor) to get
    ValueDescriptorPtr getValue(const string aName);


  protected:

    virtual int numProps(int aDomain, PropertyDescriptorPtr aParentDescriptor) P44_FINAL P44_OVERRIDE;
    virtual PropertyContainerPtr getContainer(const PropertyDescriptorPtr &aPropertyDescriptor, int &aDomain) P44_FINAL P44_OVERRIDE;
    virtual PropertyDescriptorPtr getDescriptorByIndex(int aPropIndex, int aDomain, PropertyDescriptorPtr aParentDescriptor) P44_OVERRIDE;

  };
  typedef boost::intrusive_ptr<ValueList> ValueListPtr;


  /// DeviceAction models a command with parameters that can be executed on the device
  /// customActions (and as a read-only special case, standardActions) are always based
  /// on a DeviceAction plus some parameter values overriding the DeviceAction's defaults.
  class DeviceAction : public PropertyContainer
  {
    typedef PropertyContainer inherited;

    friend class DeviceActions;
    friend class DynamicDeviceActions;
    friend class ActionMacro;
    friend class CustomAction;
    friend class StandardAction;

  protected:

    string actionId; ///< id of the action (key in the container object)
    string actionDescription; ///< a descriptive string for the action (for logs and debugging)
    string actionTitle; ///< for dynamic actions: the title of the action in user's language (assigned by the user by a UI of the device itself, immutable from dS)
    string actionCategory;
    ValueListPtr actionParams; ///< the parameter descriptions of this action

    SingleDevice *singleDeviceP; ///< the single device this action belongs to

  public:

    /// create the device action
    /// @param aSingleDevice the single device this action belongs to
    /// @param aId the ID of the action (key in the container)
    /// @param aDescription a description string for the action (for log files primarily)
    /// @param aTitle a user language description/name for the action, usually set by the user via direct device interaction (UI, apps, ...)
    DeviceAction(SingleDevice &aSingleDevice, const string aId, const string aDescription, const string aTitle = "", const string aCategory = "");

    /// get id
    string getId() { return actionId; };

    /// get action title
    string getActionTitle() { return actionTitle; };

    ValueListPtr getActionParams() { return actionParams; }

    /// add parameter
    /// @param aValueDesc a value descriptor object.
    /// @param aMandatory if set, parameter must be explicitly specified
    virtual void addParameter(ValueDescriptorPtr aValueDesc, bool aMandatory = false);

    /// call the action
    /// @param aParams an ApiValue of type apivalue_object, expected to
    ///   contain parameters matching the actual parameters available in the action
    /// @param aCompletedCB must be called when call has completed
    /// @note this public method will verify that the parameter name and values match the action's parameter description
    ///   and prevent calling subclass' performCall() when parameters are not ok.
    void call(ApiValuePtr aParams, StatusCB aCompletedCB);

    /// Allow non-conforming parameters to be treated as NULL (and used as such if NULL is allowed for that param)
    /// @return true if non-conforming params should be converted to NULL internally
    virtual bool nonConformingAsNull() { return false; }; // off by default

  protected:

    /// action implementation.
    /// @param aParams an ApiValue of type apivalue_object, containing ALL parameters in the description (in internal
    ///   format, which means enums as unsigned ints, not text). These are obtained either from defaults
    ///   or from overriding values specified to the call() method.
    /// @param aCompletedCB must be called when call has completed
    /// @note this method is usually overridden by specific device subclasses actually implementing functionality
    /// @note base class just returns 
    virtual void performCall(ApiValuePtr aParams, StatusCB aCompletedCB);

    // property access implementation
    virtual int numProps(int aDomain, PropertyDescriptorPtr aParentDescriptor) P44_OVERRIDE;
    virtual PropertyDescriptorPtr getDescriptorByIndex(int aPropIndex, int aDomain, PropertyDescriptorPtr aParentDescriptor) P44_OVERRIDE;
    virtual PropertyContainerPtr getContainer(const PropertyDescriptorPtr &aPropertyDescriptor, int &aDomain) P44_OVERRIDE;
    virtual bool accessField(PropertyAccessMode aMode, ApiValuePtr aPropValue, PropertyDescriptorPtr aPropertyDescriptor) P44_OVERRIDE;
  };
  typedef boost::intrusive_ptr<DeviceAction> DeviceActionPtr;


  /// DeviceActions is the container of all actions that are statically and natively
  /// (i.e. always, unless vdc implementation or device itself changes) available in a device.
  /// The set of DeviceActions cannot change during a vDC API session.
  class DeviceActions : public PropertyContainer
  {
    typedef PropertyContainer inherited;
    friend class SingleDevice;

  protected:

    typedef vector<DeviceActionPtr> ActionsVector;

    ActionsVector deviceActions;

  public:

    /// call an action
    /// @param aActionId name of the action to call
    /// @param aParams an ApiValue of type apivalue_object, expected to
    ///   contain parameters matching the actual parameters available in the action
    /// @param aCompletedCB will be called when call has completed
    /// @return true if action exists and was executed (or failed with action-level error), false if this action does not exist
    /// @note this public method will verify that the parameter name and values match the action's parameter description
    ///   and prevent calling subclass' performCall() when parameters are not ok.
    bool call(const string aActionId, ApiValuePtr aParams, StatusCB aCompletedCB);

    /// get action
    /// @param aActionId id of the action to get
    DeviceActionPtr getAction(const string aActionId);

    /// add an action (at device setup time only)
    /// @param aAction the action
    void addAction(DeviceActionPtr aAction);

    /// @param aHashedString append model relevant strings to this value for creating modelUID() hash
    void addToModelUIDHash(string &aHashedString);

  protected:

    // property access implementation
    virtual int numProps(int aDomain, PropertyDescriptorPtr aParentDescriptor) P44_OVERRIDE P44_FINAL;
    virtual PropertyContainerPtr getContainer(const PropertyDescriptorPtr &aPropertyDescriptor, int &aDomain) P44_OVERRIDE P44_FINAL;
    virtual PropertyDescriptorPtr getDescriptorByIndex(int aPropIndex, int aDomain, PropertyDescriptorPtr aParentDescriptor) P44_OVERRIDE P44_FINAL;
    
  };
  typedef boost::intrusive_ptr<DeviceActions> DeviceActionsPtr;


  /// DynamicDeviceActions is the container of actions that are currently available in
  /// the device, but might change because they are based on customer changeable
  /// information such as purchase of vendor-provided recipe books, subscribed video services
  /// available radio stations, playlists etc.
  /// The set of DeviceActions can change during a vDC API session - if this happens,
  /// Changes will be alerted upstream via vDC API push notification.
  class DynamicDeviceActions P44_FINAL : public DeviceActions
  {
    typedef DeviceActions inherited;

  public:

    /// compare existing actions with the list, get actions to remove and actions to add or change
    /// @note action has changed when action title changed
    /// @param aActions current set of actions
    void updateDynamicActions(ActionsVector &aActions);

    /// add or update a dynamic action.
    /// @note If device is announced with a vDC API client (vdSM), the changed action description will be pushed)
    /// @param aAction the action to add (if its actionId is new) or update (if its actionId already exists)
    void addOrUpdateDynamicAction(DeviceActionPtr aAction);

    /// remove a dynamic device action.
    /// @note If device is announced with a vDC API client (vdSM), the removal will be pushed (empty action description)
    /// @param aAction the action
    void removeDynamicAction(DeviceActionPtr aAction);

    /// @param aHashedString append model relevant strings to this value for creating modelUID() hash
    virtual void addToModelUIDHash(string &aHashedString);

  private:

    static bool compareById(DeviceActionPtr aActionL, DeviceActionPtr aActionR) { return (aActionL->getId() < aActionR->getId()); }
    static bool compareByIdAndTitle(DeviceActionPtr aActionL, DeviceActionPtr aActionR) {
      return (aActionL->getId() == aActionR->getId()) ? (aActionL->getActionTitle() < aActionR->getActionTitle()) : (aActionL->getId() < aActionR->getId()); }

    void removeDynamicActionsExcept(ActionsVector &aActions);
    void addOrUpdateDynamicActions(ActionsVector &aActions);

    bool removeActionInternal(DeviceActionPtr aAction);
    bool pushActionChange(DeviceActionPtr aAction, bool aRemoved);

  };
  typedef boost::intrusive_ptr<DynamicDeviceActions> DynamicDeviceActionsPtr;


  /// ActionMacro is a generic "Macro" which refers to a DeviceAction and
  /// optionally carries some parameter values to apply to the DeviceAction when
  /// the ActionMacro is called.
  class ActionMacro : public PropertyContainer
  {
  protected:

    typedef PropertyContainer inheritedProps;

    SingleDevice &singleDevice; ///< the single device this custom action belongs to

    string actionId; ///< the ID of the action (key in the container)
    string actionTitle; ///< the user-faced name of the action
    uint32_t flags; ///< flags

    /// references the DeviceAction on which this custom action is based
    DeviceActionPtr action;

    /// the parameters stored in this custom action.
    /// @note these parameters will be used at call() unless overridden by parameters explicitly passed to call().
    ///   call() will then pass these to action->call() for execution of a standard action with custom parameters.
    ApiValuePtr storedParams;

    /// if true, this custom action belongs to the predefined set of actions for this device
    bool predefined;

  public:

    /// create the action macro
    /// @param aSingleDevice the single device this custom action belongs to
    ActionMacro(SingleDevice &aSingleDevice);

    /// configure the macro
    /// @param aDeviceActionId the ID of the device action to call when the macro is called
    /// @param aParams the parameters (optional) to be passed to the actione when the macro is called
    ErrorPtr configureMacro(const string aDeviceActionId, JsonObjectPtr aParams);

    /// call the custom action
    /// @param aParams an ApiValue of type apivalue_object, may be used to override stored parameters
    /// @param aCompletedCB must be called when call has completed
    void call(ApiValuePtr aParams, StatusCB aCompletedCB);

  protected:

    // property access implementation
    virtual int numProps(int aDomain, PropertyDescriptorPtr aParentDescriptor) P44_OVERRIDE;
    virtual PropertyDescriptorPtr getDescriptorByIndex(int aPropIndex, int aDomain, PropertyDescriptorPtr aParentDescriptor) P44_OVERRIDE;
    virtual bool accessField(PropertyAccessMode aMode, ApiValuePtr aPropValue, PropertyDescriptorPtr aPropertyDescriptor) P44_OVERRIDE;

    // parameter validation
    ErrorPtr validateParams(ApiValuePtr aParams, ApiValuePtr aValidatedParams, bool aSkipInvalid);

  };


  /// CustomAction is a ActionMacro that can be created/modified/deleted via the
  /// vDC API and eventually by the user
  class CustomAction P44_FINAL : public ActionMacro, public PersistentParams
  {
    typedef PersistentParams inheritedParams;
    typedef ActionMacro inherited;

    friend class CustomActions;

  public:

    /// create the custom action
    /// @param aSingleDevice the single device this custom action belongs to
    CustomAction(SingleDevice &aSingleDevice);

  protected:

    // persistence implementation
    virtual const char *tableName() P44_OVERRIDE;
    virtual size_t numKeyDefs() P44_OVERRIDE;
    virtual const FieldDefinition *getKeyDef(size_t aIndex) P44_OVERRIDE;
    virtual size_t numFieldDefs() P44_OVERRIDE;
    virtual const FieldDefinition *getFieldDef(size_t aIndex) P44_OVERRIDE;
    virtual void loadFromRow(sqlite3pp::query::iterator &aRow, int &aIndex, uint64_t *aCommonFlagsP) P44_OVERRIDE;
    virtual void bindToStatement(sqlite3pp::statement &aStatement, int &aIndex, const char *aParentIdentifier, uint64_t aCommonFlags) P44_OVERRIDE;

    // property access implementation
    virtual bool accessField(PropertyAccessMode aMode, ApiValuePtr aPropValue, PropertyDescriptorPtr aPropertyDescriptor) P44_OVERRIDE;

  };
  typedef boost::intrusive_ptr<CustomAction> CustomActionPtr;


  /// CustomActions is the container of vDC-API (=user) defined ActionMacros
  /// which are stored persistently for this device in the database, and
  /// can be created, modified and deleted via the vDC API.
  class CustomActions P44_FINAL : public PropertyContainer
  {
    typedef PropertyContainer inherited;

    typedef vector<CustomActionPtr> CustomActionsVector;

    CustomActionsVector customActions;

    SingleDevice &singleDevice; ///< the single device the custom actions belong to

  public:

    CustomActions(SingleDevice &aSingleDevice) : singleDevice(aSingleDevice) { };

    /// call a custom action
    /// @param aActionId name of the action to call
    /// @param aParams an ApiValue of type apivalue_object, can be empty or
    ///   contain parameters overriding those stored in the custom action
    /// @param aCompletedCB will be called when call has completed
    /// @return true if action exists and was executed (or failed with action-level error), false if this action does not exist
    bool call(const string aActionId, ApiValuePtr aParams, StatusCB aCompletedCB);

    /// load custom actions
    ErrorPtr load();
    /// save custom actions
    ErrorPtr save();
    /// delete custom actions
    ErrorPtr forget();
    /// check if any settings are dirty
    bool isDirty();
    /// make all settings clean (not to be saved to DB)
    void markClean();

  protected:

    // property access implementation
    virtual int numProps(int aDomain, PropertyDescriptorPtr aParentDescriptor) P44_OVERRIDE;
    virtual PropertyDescriptorPtr getDescriptorByIndex(int aPropIndex, int aDomain, PropertyDescriptorPtr aParentDescriptor) P44_OVERRIDE;
    virtual PropertyDescriptorPtr getDescriptorByName(string aPropMatch, int &aStartIndex, int aDomain, PropertyAccessMode aMode, PropertyDescriptorPtr aParentDescriptor) P44_OVERRIDE;
    virtual PropertyContainerPtr getContainer(const PropertyDescriptorPtr &aPropertyDescriptor, int &aDomain) P44_OVERRIDE;
    virtual bool accessField(PropertyAccessMode aMode, ApiValuePtr aPropValue, PropertyDescriptorPtr aPropertyDescriptor) P44_OVERRIDE;

  };
  typedef boost::intrusive_ptr<CustomActions> CustomActionsPtr;



  /// StandardAction is a ActionMacro that can only be read and called via the vDC API,
  /// but cannot be modified. The set of available standard action is defined via static
  /// vDC configuration (in code, or by reading config files)
  class StandardAction P44_FINAL : public ActionMacro
  {
    typedef ActionMacro inherited;
    friend class StandardActions;

  public:

    /// create the standard action
    /// @param aSingleDevice the single device this action belongs to
    /// @param aId the ID of the action (key in the container)
    /// @param aTitle a description/name for the action
    StandardAction(SingleDevice &aSingleDevice, const string aId, const string aTitle = "");

    void updateParameterValue(const string& aName, JsonObjectPtr aValue);

  };
  typedef boost::intrusive_ptr<StandardAction> StandardActionPtr;


  /// StandardActions is the container of statically (config file) defined ActionMacros
  /// which can be inspected and called, but are not writable via the vDC API.
  class StandardActions P44_FINAL : public PropertyContainer
  {
    typedef PropertyContainer inherited;

    typedef vector<StandardActionPtr> StandardActionsVector;

    StandardActionsVector standardActions;

    SingleDevice &singleDevice; ///< the single device the standard actions belong to

  public:

    StandardActions(SingleDevice &aSingleDevice) : singleDevice(aSingleDevice) { };

    /// call a standard action
    /// @param aActionId name of the action to call
    /// @param aParams an ApiValue of type apivalue_object, can be empty or
    ///   contain parameters overriding those stored in the custom action
    /// @param aCompletedCB will be called when call has completed
    /// @return true if action exists and was executed (or failed with action-level error), false if this action does not exist
    bool call(const string aActionId, ApiValuePtr aParams, StatusCB aCompletedCB);

    /// add a standard action
    /// @param aAction the standard action to add
    void addStandardAction(StandardActionPtr aAction);

    /// @param aHashedString append model relevant strings to this value for creating modelUID() hash
    void addToModelUIDHash(string &aHashedString);

  protected:

    // property access implementation
    virtual int numProps(int aDomain, PropertyDescriptorPtr aParentDescriptor) P44_OVERRIDE;
    virtual PropertyDescriptorPtr getDescriptorByIndex(int aPropIndex, int aDomain, PropertyDescriptorPtr aParentDescriptor) P44_OVERRIDE;
    virtual PropertyContainerPtr getContainer(const PropertyDescriptorPtr &aPropertyDescriptor, int &aDomain) P44_OVERRIDE;

  };
  typedef boost::intrusive_ptr<StandardActions> StandardActionsPtr;




  class DeviceStateParams : public ValueList
  {
    typedef ValueList inherited;

  protected:

    // overrides to present param values directly instead of delegating to ValueDescriptor
    virtual PropertyDescriptorPtr getDescriptorByIndex(int aPropIndex, int aDomain, PropertyDescriptorPtr aParentDescriptor) P44_FINAL P44_OVERRIDE;
    virtual bool accessField(PropertyAccessMode aMode, ApiValuePtr aPropValue, PropertyDescriptorPtr aPropertyDescriptor) P44_FINAL P44_OVERRIDE;

  };



  typedef boost::intrusive_ptr<DeviceState> DeviceStatePtr;
  typedef boost::intrusive_ptr<DeviceEvent> DeviceEventPtr;
  typedef list<DeviceEventPtr> DeviceEventsList;

  /// handler that will be called before pushing a state change, allows adding events to the push message
  /// @param aChangedState the DeviceState which has changed.
  typedef boost::function<void (DeviceStatePtr aChangedState, DeviceEventsList &aEventsToPush)> DeviceStateWillPushCB;

  class DeviceState : public PropertyContainer
  {
    typedef PropertyContainer inherited;

    friend class DeviceStates;

    string stateId; ///< the id (key in the container) of this state
    ValueDescriptorPtr stateDescriptor; ///< the value (descriptor) for the state itself
    DeviceStateWillPushCB willPushHandler; ///< called when state is about to get pushed to get associated events
    string stateDescription; ///< a text description for the state, for logs and simple UI purposes
    MLMicroSeconds updateInterval; ///< approximate time interval for state updates
    MLMicroSeconds lastPush; ///< when the state was last pushed

  protected:

    SingleDevice *singleDeviceP; ///< the single device this state belongs to

  public:

    /// create the state
    /// @param aSingleDevice the single device this state belongs to
    /// @param aStateId the id (key in the container) of the state.
    /// @param aDescription a description string for the state.
    /// @param aStateDescriptor value descriptor for the state
    /// @param aWillPushHandler will be called just before pushing the state, allows handler to add events
    DeviceState(SingleDevice &aSingleDevice, const string aStateId, const string aDescription, ValueDescriptorPtr aStateDescriptor, DeviceStateWillPushCB aWillPushHandler);

    /// access value
    ValueDescriptorPtr value() { return stateDescriptor; };

    /// get id
    string getId() { return stateId; };

    /// push the state via pushNotification
    /// @return true if push could actually be delivered (i.e. a vDC API client is connected and receiving pushes)
    /// @note will call the willPushHandler to collect possibly associated events
    bool push();

    /// push the state via pushNotification along with an event
    /// @param aEvent a single event to push along with the state
    /// @return true if push could actually be delivered (i.e. a vDC API client is connected and receiving pushes)
    /// @note will also call the willPushHandler to collect possibly more associated events
    bool pushWithEvent(DeviceEventPtr aEvent);

    /// push the state via pushNotification along with multiple events
    /// @param aEventList a list of events to send along with the pushed state
    /// @return true if push could actually be delivered (i.e. a vDC API client is connected and receiving pushes)
    /// @note will also call the willPushHandler to collect possibly more associated events
    bool pushWithEvents(DeviceEventsList aEventList);

    /// set update interval (descriptive, no functionality at the DeviceState level)
    /// @aUpdateInterval how often the state is updated (approximately)
    void setUpdateInterval(MLMicroSeconds aUpdateInterval) { updateInterval = aUpdateInterval; };

  protected:

    // property access implementation
    virtual int numProps(int aDomain, PropertyDescriptorPtr aParentDescriptor) P44_OVERRIDE;
    virtual PropertyDescriptorPtr getDescriptorByIndex(int aPropIndex, int aDomain, PropertyDescriptorPtr aParentDescriptor) P44_OVERRIDE;
    virtual PropertyContainerPtr getContainer(const PropertyDescriptorPtr &aPropertyDescriptor, int &aDomain) P44_OVERRIDE;
    virtual bool accessField(PropertyAccessMode aMode, ApiValuePtr aPropValue, PropertyDescriptorPtr aPropertyDescriptor) P44_OVERRIDE;

  };



  class DeviceStates P44_FINAL : public PropertyContainer
  {
    typedef PropertyContainer inherited;

    typedef vector<DeviceStatePtr> StatesVector;

    StatesVector deviceStates;

  public:

    /// add a state (at device setup time only)
    /// @param aState the action
    void addState(DeviceStatePtr aState);

    /// get state (for applying updates)
    /// @param aStateId id of the state to get
    DeviceStatePtr getState(const string aStateId);

    /// @param aHashedString append model relevant strings to this value for creating modelUID() hash
    void addToModelUIDHash(string &aHashedString);

  protected:

    // property access implementation
    virtual int numProps(int aDomain, PropertyDescriptorPtr aParentDescriptor) P44_OVERRIDE;
    virtual PropertyContainerPtr getContainer(const PropertyDescriptorPtr &aPropertyDescriptor, int &aDomain) P44_OVERRIDE;
    virtual PropertyDescriptorPtr getDescriptorByIndex(int aPropIndex, int aDomain, PropertyDescriptorPtr aParentDescriptor) P44_OVERRIDE;

  };
  typedef boost::intrusive_ptr<DeviceStates> DeviceStatesPtr;



  class DeviceEvent : public PropertyContainer
  {
    typedef PropertyContainer inherited;

    friend class DeviceState;
    friend class DeviceEvents;

    string eventId; ///< the id (key in the container) of this event
    string eventDescription; ///< a text description for the event, for logs and simple UI purposes

  protected:

    SingleDevice *singleDeviceP; ///< the single device this event belongs to

  public:

    /// create the event
    /// @param aSingleDevice the single device this event belongs to
    /// @param aEventId the id (key in the container) of the event.
    /// @param aDescription a description string for the event.
    DeviceEvent(SingleDevice &aSingleDevice, const string aEventId, const string aDescription);

    /// get id
    string getId() { return eventId; };

  protected:

    // property access implementation
    virtual int numProps(int aDomain, PropertyDescriptorPtr aParentDescriptor) P44_OVERRIDE;
    virtual PropertyDescriptorPtr getDescriptorByIndex(int aPropIndex, int aDomain, PropertyDescriptorPtr aParentDescriptor) P44_OVERRIDE;
    virtual PropertyContainerPtr getContainer(const PropertyDescriptorPtr &aPropertyDescriptor, int &aDomain) P44_OVERRIDE;
    virtual bool accessField(PropertyAccessMode aMode, ApiValuePtr aPropValue, PropertyDescriptorPtr aPropertyDescriptor) P44_OVERRIDE;

  };



  class DeviceEvents P44_FINAL : public PropertyContainer
  {
    typedef PropertyContainer inherited;

    typedef vector<DeviceEventPtr> EventsVector;

    EventsVector deviceEvents;

  protected:

    SingleDevice *singleDeviceP; ///< the single device the events belong to

  public:

    DeviceEvents(SingleDevice &aSingleDevice) : singleDeviceP(&aSingleDevice) { };

    /// add a event (at device setup time only)
    /// @param aEvent the event
    void addEvent(DeviceEventPtr aEvent);

    /// get event (for triggering/sending it via push)
    /// @param aEventId id of the state to get
    DeviceEventPtr getEvent(const string aEventId);

    /// push the event via pushNotification
    /// @param aEventId the ID of the event to push
    /// @return true if push could actually be delivered (i.e. a vDC API client is connected and receiving pushes)
    bool pushEvent(const string aEventId);

    /// push the event via pushNotification
    /// @param aEvent a single event to push along with the state
    /// @return true if push could actually be delivered (i.e. a vDC API client is connected and receiving pushes)
    bool pushEvent(DeviceEventPtr aEvent);

    /// push the event via pushNotification
    /// @param aEventList a list of events to send along with the pushed state
    /// @return true if push could actually be delivered (i.e. a vDC API client is connected and receiving pushes)
    bool pushEvents(DeviceEventsList aEventList);


    /// @param aHashedString append model relevant strings to this value for creating modelUID() hash
    void addToModelUIDHash(string &aHashedString);

  protected:

    // property access implementation
    virtual int numProps(int aDomain, PropertyDescriptorPtr aParentDescriptor) P44_OVERRIDE;
    virtual PropertyContainerPtr getContainer(const PropertyDescriptorPtr &aPropertyDescriptor, int &aDomain) P44_OVERRIDE;
    virtual PropertyDescriptorPtr getDescriptorByIndex(int aPropIndex, int aDomain, PropertyDescriptorPtr aParentDescriptor) P44_OVERRIDE;
    
  };
  typedef boost::intrusive_ptr<DeviceEvents> DeviceEventsPtr;





  /// handler that will be called when writing a property values via the API causes its value to change
  /// @param aChangedProperty the ValueDescriptor which has changed.
  typedef boost::function<void (ValueDescriptorPtr aChangedProperty)> PropertyChangedCB;


  /// handler that will be called when writing a property values via the API causes its value to change
  /// @param aChangedProperty the ValueDescriptor which has changed.
  typedef boost::function<void (ValueDescriptorPtr aChangedProperty, StatusCB aFetchDoneCB)> PropertyFetchedCB;


  /// class representing the device-specific properties
  class DeviceProperties P44_FINAL : public ValueList
  {
    typedef ValueList inherited;

    PropertyChangedCB propertyChangeHandler; ///< called when property has been changed via the API
    PropertyFetchedCB propertyFetchHandler; ///< called when property is requested via API that has the needsFetch flag set

  protected:

    SingleDevice *singleDeviceP; ///< the single device the events belong to

  public:

    DeviceProperties(SingleDevice &aSingleDevice) : singleDeviceP(&aSingleDevice), propertyChangeHandler(NULL) {};

    /// set a property change handler
    void setPropertyChangedHandler(PropertyChangedCB aPropertyChangedHandler) { propertyChangeHandler = aPropertyChangedHandler; };

    /// set a property prepare handler
    void setPropertyFetchHandler(PropertyFetchedCB aPropertyFetchHandler) { propertyFetchHandler = aPropertyFetchHandler; };

    /// add a property (at device setup time only)
    /// @param aPropertyDesc value descriptor describing the property
    /// @param aReadOnly if set, the property cannot be written from the API and will report a "readonly:true" field in the description
    /// @param aNeedsFetch if set, a fetch operation must occor before the property can be read
    /// @param aNullAllowed if set, null can be written to the property 
    void addProperty(ValueDescriptorPtr aPropertyDesc, bool aReadOnly = false, bool aNeedsFetch = false, bool aNullAllowed = false);

    /// get property (for internally accessing/changing it)
    /// @param aPropertyId name of the property to get
    ValueDescriptorPtr getProperty(const string aPropertyId);

    /// push the event via pushNotification
    /// @param aPropertyDesc the property to push
    /// @return true if push could actually be delivered (i.e. a vDC API client is connected and receiving pushes)
    bool pushProperty(ValueDescriptorPtr aPropertyDesc);

    /// @param aHashedString append model relevant strings to this value for creating modelUID() hash
    void addToModelUIDHash(string &aHashedString);

  protected:

    // overrides to present property values directly instead of delegating to ValueDescriptor
    virtual PropertyDescriptorPtr getDescriptorByIndex(int aPropIndex, int aDomain, PropertyDescriptorPtr aParentDescriptor) P44_OVERRIDE;
    virtual void prepareAccess(PropertyAccessMode aMode, PropertyDescriptorPtr aPropertyDescriptor, StatusCB aPreparedCB) P44_OVERRIDE;
    virtual bool accessField(PropertyAccessMode aMode, ApiValuePtr aPropValue, PropertyDescriptorPtr aPropertyDescriptor) P44_OVERRIDE;

  };
  typedef boost::intrusive_ptr<DeviceProperties> DevicePropertiesPtr;



  #define SCENECMD_DEVICE_ACTION "deviceaction" ///< name of the device action scene command


  class ActionOutputBehaviour : public OutputBehaviour
  {
    typedef OutputBehaviour inherited;

  public:

    ActionOutputBehaviour(Device &aDevice);

    /// check for presence of model feature (flag in dSS visibility matrix)
    /// @param aFeatureIndex the feature to check for
    /// @return yes if this output behaviour has the feature, no if (explicitly) not, undefined if asked entity does not know
    virtual Tristate hasModelFeature(DsModelFeatures aFeatureIndex) P44_OVERRIDE;

  protected:

    // the behaviour type
    virtual BehaviourType getType() P44_OVERRIDE { return behaviour_actionOutput; };

    // suppress standard behaviour properties of outputBehaviour
    virtual int numDescProps() P44_OVERRIDE { return 0; };
    virtual int numSettingsProps() P44_OVERRIDE { return 0; };
    virtual int numStateProps() P44_OVERRIDE { return 0; };

  };
  typedef boost::intrusive_ptr<ActionOutputBehaviour> ActionOutputBehaviourPtr;




  /// class representing a digitalSTROM "single" device.
  /// This is a device which is normally not used in zone/group context and thus
  /// usually not (very much) using scenes. It provides "actions" and "states"
  /// to provide access to its features.
  class SingleDevice : public Device
  {
    typedef Device inherited;

    friend class DeviceActions;
    friend class CustomActions;
    friend class StandardActions;
    friend class ActionMacro;
    friend class CustomAction;
    friend class StandardAction;
    friend class DeviceStates;
    friend class DeviceEvents;

  protected:

    DeviceActionsPtr deviceActions; ///< the device's standard actions
    DynamicDeviceActionsPtr dynamicDeviceActions; ///< the device's dynamic (device-side user customizable/added) actions
    CustomActionsPtr customActions; ///< the device's custom actions (user defined macros)
    StandardActionsPtr standardActions; ///< the device's standard actions (predefined macros)
    DeviceStatesPtr deviceStates; ///< the device's states
    DeviceEventsPtr deviceEvents; ///< the device's events

    DevicePropertiesPtr deviceProperties; ///< the device's specific properties


  public:
    SingleDevice(Vdc *aVdcP, bool aEnableAsSingleDevice = true);
    virtual ~SingleDevice();

    /// can be called later in the device construction process for devices that may not always need single device behaviour,
    /// when constructor was called with aEnableAsSingleDevice==false.
    /// This using SingleDevice as a base class without always introducing the overhead of the single device mechanisms
    /// Note: this can be called multiple times (but will not have any further effect after the first time)
    void enableAsSingleDevice();

    /// @name interaction with subclasses, actually representing physical I/O
    /// @{

    /// prepare for calling a scene on the device level
    /// @param aScene the scene that is to be called
    /// @return true if scene preparation is ok and call can continue. If false, no further action will be taken
    /// @note this is called BEFORE scene values are recalled
    virtual bool prepareSceneCall(DsScenePtr aScene) P44_OVERRIDE;

    /// @}



    /// @name persistence
    /// @{

    /// load parameters from persistent DB
    /// @note this is usually called from the device container when device is added (detected)
    virtual ErrorPtr load() P44_OVERRIDE;

    /// save unsaved parameters to persistent DB
    /// @note this is usually called from the device container in regular intervals
    virtual ErrorPtr save() P44_OVERRIDE;

    /// forget any parameters stored in persistent DB
    virtual ErrorPtr forget() P44_OVERRIDE;

    /// check if any settings are dirty
    virtual bool isDirty() P44_OVERRIDE;

    /// make all settings clean (not to be saved to DB)
    virtual void markClean() P44_OVERRIDE;

    /// @}


    /// dynamically configure actions, states, events and properties from JSON
    /// @param aJSONConfig a JSON object containing the configuration
    /// @return ok or parsing error
    ErrorPtr configureFromJSON(JsonObjectPtr aJSONConfig);

    /// load standard actions from JSON
    /// @param aJSONConfig a JSON object possibly containing:
    ///   - an object called "standardActions" of which each field describes a standard action
    ///     to be added.
    ///   - a boolean field called "autoAddStandardActions"; if it is true,
    ///     autoAddStandardActions() is called (to avoid listing std actions that are
    ///     just proxies for device actions without any modified parameters)
    /// @return ok or parsing error
    /// @note this is not part of configureFromJSON because loading standard actions
    ///   requires all deviceActions be present. Depending on how the device is
    ///   implemented, deviceActions might come from additional sources than
    ///   just the config, and possibly from sources only getting available after
    ///   calling configureFromJSON(), or from sources determined by other criteria
    ///   than a hardware specific config file (e.g. a device class specific file)
    ErrorPtr standardActionsFromJSON(JsonObjectPtr aJSONConfig);

    /// automatically add all device actions as standard actions
    void autoAddStandardActions();

    /// dynamically configure dynamic action (add/change/remove)
    /// @note this can be used by device implementations for adding/changing dynamic actions while device is operational.
    /// @param aJSONConfig JSON config object for creating or updating an action. If NULL or null json object, action will be deleted
    /// @return ok or parsing error
    ErrorPtr updateDynamicActionFromJSON(const string aActionId, JsonObjectPtr aJSONConfig);


    /// @name API implementation
    /// @{

    /// called by VdcHost to handle methods directed to a dSUID
    /// @param aRequest this is the request to respond to
    /// @param aMethod the method
    /// @param aParams the parameters object
    /// @return NULL if method implementation has or will take care of sending a reply (but make sure it
    ///   actually does, otherwise API clients will hang or run into timeouts)
    ///   Returning any Error object, even if ErrorOK, will cause a generic response to be returned.
    /// @note the parameters object always contains the dSUID parameter which has been
    ///   used already to route the method call to this DsAddressable.
    virtual ErrorPtr handleMethod(VdcApiRequestPtr aRequest, const string &aMethod, ApiValuePtr aParams) P44_OVERRIDE;

    /// @}

  protected:

    /// @param aHashedString append model relevant strings to this value for creating modelUID() hash
    virtual void addToModelUIDHash(string &aHashedString) P44_OVERRIDE;

    /// call a action
    /// @param aActionId name of the custom or device action to call
    /// @param aParams an ApiValue of type apivalue_object, can be empty or
    ///   contain parameters overriding defaults for the called action
    /// @param aCompletedCB will be called when call has completed or failed
    void call(const string aActionId, ApiValuePtr aParams, StatusCB aCompletedCB);

    /// @name factory methods for elements configured via dynamic JSON config
    /// @{

    /// creates a device action
    /// @param aAction will be assigned the new action
    /// @param aJSONConfig JSON config object for an action. Implementation can fetch specific params from it
    /// @note other params see DeviceAction constructor
    /// @return ok or parsing error
    virtual ErrorPtr actionFromJSON(DeviceActionPtr &aAction, JsonObjectPtr aJSONConfig, const string aActionId, const string aDescription, const string aCategory);

    /// creates a dynamic device action
    /// @param aAction will be assigned the new dynamic action
    /// @param aJSONConfig JSON config object for an action. Implementation can fetch specific params from it
    /// @note other params see DynamicDeviceAction constructor
    /// @return ok or parsing error
    virtual ErrorPtr dynamicActionFromJSON(DeviceActionPtr &aAction, JsonObjectPtr aJSONConfig, const string aActionId, const string aDescription, const string aTitle, const string aCategory);

    /// creates a device action parameter
    /// @param aParameter will be assigned the new dynamic action
    /// @param aJSONConfig JSON config object for an action parameter.
    /// @param aParamName name of the parameter
    /// @return ok or parsing error
    virtual ErrorPtr parameterFromJSON(ValueDescriptorPtr &aParameter, JsonObjectPtr aJSONConfig, const string aParamName);

    /// creates a device state
    /// @param aState will be assigned the new state
    /// @param aJSONConfig JSON config object for a state. Implementation can fetch specific params from it
    /// @note other params see DeviceState constructor
    /// @return ok or parsing error
    virtual ErrorPtr stateFromJSON(DeviceStatePtr &aState, JsonObjectPtr aJSONConfig, const string aStateId, const string aDescription, ValueDescriptorPtr aStateDescriptor);

    /// creates a device event
    /// @param aJSONConfig JSON config object for a event. Implementation can fetch specific params from it
    /// @note other params see DeviceEvent constructor
    /// @return ok or parsing error
    virtual ErrorPtr eventFromJSON(DeviceEventPtr &aEvent, JsonObjectPtr aJSONConfig, const string aEventId, const string aDescription);

    /// creates a device property
    /// @param aJSONConfig JSON config object for a event. Implementation can fetch specific params from it
    /// @return ok or parsing error
    virtual ErrorPtr propertyFromJSON(ValueDescriptorPtr &aProperty, JsonObjectPtr aJSONConfig, const string aPropName);

    /// @}


    // property access implementation
    virtual int numProps(int aDomain, PropertyDescriptorPtr aParentDescriptor) P44_OVERRIDE;
    virtual PropertyDescriptorPtr getDescriptorByIndex(int aPropIndex, int aDomain, PropertyDescriptorPtr aParentDescriptor) P44_OVERRIDE;
    virtual PropertyContainerPtr getContainer(const PropertyDescriptorPtr &aPropertyDescriptor, int &aDomain) P44_OVERRIDE;

    void enableStandardActions();

  private:

    void invokeDeviceActionComplete(VdcApiRequestPtr aRequest, ErrorPtr aError);
    void sceneInvokedActionComplete(ErrorPtr aError);
    ErrorPtr addActionFromJSON(bool aDynamic, JsonObjectPtr aJSONConfig, const string aActionId, bool aPush);
<<<<<<< HEAD
    JsonObjectPtr getParametersFromActionDefaults(DeviceActionPtr aAction);
=======
>>>>>>> 982f2749

  };


  // MARK: ======= misc utils

  /// factory method to create value descriptor from JSON descriptor
  /// @param aJSONConfig JSON config object for a value descriptor (used as parameter)
  ErrorPtr parseValueDesc(ValueDescriptorPtr &aValueDesc, JsonObjectPtr aJSONConfig, const string aParamName);



} // namespace p44


#endif /* defined(__p44vdc__singledevice__) */<|MERGE_RESOLUTION|>--- conflicted
+++ resolved
@@ -1230,10 +1230,6 @@
     void invokeDeviceActionComplete(VdcApiRequestPtr aRequest, ErrorPtr aError);
     void sceneInvokedActionComplete(ErrorPtr aError);
     ErrorPtr addActionFromJSON(bool aDynamic, JsonObjectPtr aJSONConfig, const string aActionId, bool aPush);
-<<<<<<< HEAD
-    JsonObjectPtr getParametersFromActionDefaults(DeviceActionPtr aAction);
-=======
->>>>>>> 982f2749
 
   };
 
